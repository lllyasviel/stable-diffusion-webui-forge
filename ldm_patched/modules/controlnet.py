--- conflicted
+++ resolved
@@ -255,12 +255,6 @@
         timestep = self.model_sampling_current.timestep(t)
         x_noisy = self.model_sampling_current.calculate_input(t, x_noisy)
 
-<<<<<<< HEAD
-        if cn_function_wrapper is not None:
-            control = cn_function_wrapper(self.control_model, "ControlNet", x_noisy.to(dtype), self.cond_hint, timestep.float(), context.to(dtype), y)
-        else:
-            control = self.control_model(x=x_noisy.to(dtype), hint=self.cond_hint.to(self.device), timesteps=timestep.float(), context=context.to(dtype), y=y)
-=======
         controlnet_model_function_wrapper = to.get('controlnet_model_function_wrapper', None)
 
         if controlnet_model_function_wrapper is not None:
@@ -271,7 +265,6 @@
             control = controlnet_model_function_wrapper(**wrapper_args)
         else:
             control = self.control_model(x=x_noisy.to(dtype), hint=self.cond_hint, timesteps=timestep.float(), context=context.to(dtype), y=y)
->>>>>>> 50035ad4
         return self.control_merge(None, control, control_prev, output_dtype)
 
     def copy(self):
