--- conflicted
+++ resolved
@@ -1,16 +1,6 @@
 import contextlib
 import torch
-<<<<<<< HEAD
-from modules import errors, shared, npu_specific
-
-if sys.platform == "darwin":
-    from modules import mac_specific
-
-if shared.cmd_opts.use_ipex:
-    from modules import xpu_specific
-=======
 import ldm_patched.modules.model_management as model_management
->>>>>>> 742b25b1
 
 
 def has_xpu() -> bool:
@@ -34,23 +24,7 @@
 
 
 def get_optimal_device_name():
-<<<<<<< HEAD
-    if torch.cuda.is_available():
-        return get_cuda_device_string()
-
-    if has_mps():
-        return "mps"
-
-    if has_xpu():
-        return xpu_specific.get_xpu_device_string()
-
-    if npu_specific.has_npu:
-        return npu_specific.get_npu_device_string()
-
-    return "cpu"
-=======
     return model_management.get_torch_device().type
->>>>>>> 742b25b1
 
 
 def get_optimal_device():
@@ -106,69 +80,12 @@
 
 
 def manual_cast_forward(target_dtype):
-<<<<<<< HEAD
-    def forward_wrapper(self, *args, **kwargs):
-        if any(
-            isinstance(arg, torch.Tensor) and arg.dtype != target_dtype
-            for arg in args
-        ):
-            args = [arg.to(target_dtype) if isinstance(arg, torch.Tensor) else arg for arg in args]
-            kwargs = {k: v.to(target_dtype) if isinstance(v, torch.Tensor) else v for k, v in kwargs.items()}
-
-        org_dtype = target_dtype
-        for param in self.parameters():
-            if param.dtype != target_dtype:
-                org_dtype = param.dtype
-                break
-
-        if org_dtype != target_dtype:
-            self.to(target_dtype)
-        result = self.org_forward(*args, **kwargs)
-        if org_dtype != target_dtype:
-            self.to(org_dtype)
-
-        if target_dtype != dtype_inference:
-            if isinstance(result, tuple):
-                result = tuple(
-                    i.to(dtype_inference)
-                    if isinstance(i, torch.Tensor)
-                    else i
-                    for i in result
-                )
-            elif isinstance(result, torch.Tensor):
-                result = result.to(dtype_inference)
-        return result
-    return forward_wrapper
-=======
     return
->>>>>>> 742b25b1
 
 
 @contextlib.contextmanager
 def manual_cast(target_dtype):
-<<<<<<< HEAD
-    applied = False
-    for module_type in patch_module_list:
-        if hasattr(module_type, "org_forward"):
-            continue
-        applied = True
-        org_forward = module_type.forward
-        if module_type == torch.nn.MultiheadAttention:
-            module_type.forward = manual_cast_forward(torch.float32)
-        else:
-            module_type.forward = manual_cast_forward(target_dtype)
-        module_type.org_forward = org_forward
-    try:
-        yield None
-    finally:
-        if applied:
-            for module_type in patch_module_list:
-                if hasattr(module_type, "org_forward"):
-                    module_type.forward = module_type.org_forward
-                    delattr(module_type, "org_forward")
-=======
     return
->>>>>>> 742b25b1
 
 
 def autocast(disable=False):
@@ -188,19 +105,4 @@
 
 
 def first_time_calculation():
-<<<<<<< HEAD
-    """
-    just do any calculation with pytorch layers - the first time this is done it allocaltes about 700MB of memory and
-    spends about 2.7 seconds doing that, at least wih NVidia.
-    """
-
-    x = torch.zeros((1, 1)).to(device, dtype)
-    linear = torch.nn.Linear(1, 1).to(device, dtype)
-    linear(x)
-
-    x = torch.zeros((1, 1, 3, 3)).to(device, dtype)
-    conv2d = torch.nn.Conv2d(1, 1, (3, 3)).to(device, dtype)
-    conv2d(x)
-=======
-    return
->>>>>>> 742b25b1
+    return